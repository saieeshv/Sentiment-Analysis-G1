--- conflicted
+++ resolved
@@ -686,159 +686,178 @@
 # ============================================================================
 # DASH APP
 # ============================================================================
-<<<<<<< HEAD
-
-
 
 app = Dash(__name__, external_stylesheets=[dbc.themes.DARKLY])
-
-
 
 app.layout = dbc.Container([
     dbc.Row([
         dbc.Col([
-            html.H1("🚀 Market Sentiment Intelligence Dashboard",
+            html.H1("🚀 Market Sentiment Intelligence Dashboard", 
                     className="text-center mb-2 mt-4", style={'fontWeight': 'bold'}),
-            html.P("Investment-Focused Analysis: Sentiment and Market Performance",
+            html.P("Investment-Focused Analysis: Does Sentiment Predict Stock Price Movement?",
                    className="text-center text-muted mb-4", style={'fontSize': '16px'})
         ])
     ]),
-    
-    # ===== EXECUTIVE SUMMARY (UNIFORM CARD HEIGHTS) =====
-    html.Hr(),
-    dbc.Row([dbc.Col([html.H3("📊 Executive Summary", className="mb-4", style={'fontWeight': 'bold'})])]),
-    
-    dbc.Row([
-        dbc.Col([dbc.Card([dbc.CardBody([
-            html.H6("Overall Sentiment", className="text-muted", style={'marginBottom': '12px'}),
-            html.H3(f"{sentiment_avg:+.3f}", style={
-                'color': '#22c55e' if sentiment_avg > 0.1 else '#ef4444' if sentiment_avg < -0.1 else '#eab308',
-                'fontWeight': 'bold',
-                'marginBottom': '12px'
-            }),
-            html.P(f"{sentiment_pos_pct:.1f}% Pos | {sentiment_neg_pct:.1f}% Neg", 
-                   className="text-muted small",
-                   style={'marginBottom': '0'})
-        ])], color="#1e1e1e", outline=False, style={'height': '180px'})], width=3),
-        
-        dbc.Col([dbc.Card([dbc.CardBody([
-            html.H6("Top Trending Topic (7d)", className="text-muted", style={'marginBottom': '12px'}),
-            html.P(f"{top_topic_name}", 
-                    style={'color': '#3b82f6', 'fontWeight': 'bold', 'fontSize': '13px', 'marginBottom': '12px', 'minHeight': '40px'}),
-            html.P(f"Sentiment: {top_topic_sentiment:+.3f} | {top_topic_count} mentions", 
-                   className="small",
-                   style={'color': '#22c55e' if top_topic_sentiment > 0 else '#ef4444' if top_topic_sentiment < 0 else '#eab308',
-                          'marginBottom': '0'})
-        ])], color="#1e1e1e", outline=False, style={'height': '180px'})], width=3),
-        
-        dbc.Col([dbc.Card([dbc.CardBody([
-            html.H6("Avg Correlation Strength", className="text-muted", style={'marginBottom': '12px'}),
-            html.H3(f"{avg_corr:.3f}", style={
-                'color': '#22c55e' if abs(avg_corr) > 0.3 else '#eab308' if abs(avg_corr) > 0.15 else '#ef4444',
-                'fontWeight': 'bold',
-                'marginBottom': '12px'
-            }),
-            html.P("Portfolio-wide sentiment signal", className="text-muted small", style={'marginBottom': '0'})
-        ])], color="#1e1e1e", outline=False, style={'height': '180px'})], width=3),
-        
-        dbc.Col([dbc.Card([dbc.CardBody([
-            html.H6("Data Coverage", className="text-muted", style={'marginBottom': '12px'}),
-            html.H3(f"{total_articles:,}", style={'color': '#3b82f6', 'fontWeight': 'bold', 'marginBottom': '12px'}),
-            html.P(f"Total articles analyzed", className="text-muted small", style={'marginBottom': '0'})
-        ])], color="#1e1e1e", outline=False, style={'height': '180px'})], width=3),
-        
-    ], className="mb-4", style={'marginBottom': '30px'}),
-    
-    # ===== DATA COVERAGE INFO =====
+
+    # ===== TIME FILTER =====
     dbc.Row([
         dbc.Col([
             dbc.Card([
                 dbc.CardBody([
-                    html.Div([
-                        html.Strong("📅 Full Dataset Coverage: ", style={'fontSize': '14px', 'color': '#ffffff'}),
-                        html.Span(f"{initial_figs['date_range_display']}", style={'color': '#000000', 'fontWeight': 'bold', 'backgroundColor': '#ffffff', 'padding': '2px 8px', 'borderRadius': '4px'})
-                    ])
+                    html.H5("📅 Time Period Filter", className="mb-3"),
+                    dbc.RadioItems(
+                        id="time-filter",
+                        options=[
+                            {"label": " All Time (Full Dataset)", "value": "all"},
+                            {"label": " Last 1 Month (30 days)", "value": "1m"},
+                            {"label": " Last 3 Months (90 days)", "value": "3m"},
+                        ],
+                        value="all",
+                        inline=True,
+                        style={'fontSize': '14px'}
+                    ),
+                    html.Hr(),
+                    html.Div(id="filter-info", className="small text-muted")
                 ])
-            ], color="#1e1e1e", className="mb-4")
-        ])
+            ], color="#1e1e1e", style={'marginBottom': '20px'})
+        ], width=12)
     ]),
-    
+
     html.Div(id="warning-alert"),
-    
+
+    # ===== EXECUTIVE SUMMARY =====
+    html.Hr(),
+    dbc.Row([dbc.Col([html.H3("📊 Executive Summary", className="mb-4", style={'fontWeight': 'bold'})])]),
+
+    dbc.Row([
+        dbc.Col([dbc.Card([dbc.CardBody([
+            html.H6("Best Predictive Signal", className="text-muted"),
+            html.H3("ARKX", style={'color': '#22c55e', 'fontWeight': 'bold'}),
+            html.P("Correlation: 0.211 (p=0.03) ✓", className="text-muted small")
+        ])], color="#1e1e1e", outline=False)], width=3),
+        dbc.Col([dbc.Card([dbc.CardBody([
+            html.H6("Significant Predictors", className="text-muted"),
+            html.H3("1 of 6", style={'color': '#f97316', 'fontWeight': 'bold'}),
+            html.P("ETFs show statistically significant predictive power", className="text-muted small")
+        ])], color="#1e1e1e", outline=False)], width=3),
+        dbc.Col([dbc.Card([dbc.CardBody([
+            html.H6("Average Performance", className="text-muted"),
+            html.H3("+36.1%", style={'color': '#22c55e', 'fontWeight': 'bold'}),
+            html.P("Portfolio average price change", className="text-muted small")
+        ])], color="#1e1e1e", outline=False)], width=3),
+        dbc.Col([dbc.Card([dbc.CardBody([
+            html.H6("Market Sentiment", className="text-muted"),
+            html.H3("+0.083", style={'color': '#eab308', 'fontWeight': 'bold'}),
+            html.P("Overall slightly positive bias", className="text-muted small")
+        ])], color="#1e1e1e", outline=False)], width=3),
+    ], className="mb-4", style={'marginBottom': '30px'}),
+
+    dbc.Row([
+        dbc.Col([dbc.Card([dbc.CardBody([
+            html.H6("Data Coverage", className="text-muted"),
+            html.H3(id="total-articles-display", style={'color': '#3b82f6', 'fontWeight': 'bold'}),
+            html.P("News & Reddit articles analyzed", className="text-muted small")
+        ])], color="#1e1e1e", outline=False)], width=3),
+        dbc.Col([dbc.Card([dbc.CardBody([
+            html.H6("Sentiment Split", className="text-muted"),
+            html.H3("40.6% | 42.3%", style={'color': '#22c55e', 'fontWeight': 'bold', 'fontSize': '18px'}),
+            html.P("Positive | Neutral (17.1% Negative)", className="text-muted small")
+        ])], color="#1e1e1e", outline=False)], width=3),
+        dbc.Col([dbc.Card([dbc.CardBody([
+            html.H6("Avg Daily Coverage", className="text-muted"),
+            html.H3("4.7", style={'color': '#3b82f6', 'fontWeight': 'bold'}),
+            html.P("Articles per day (236 days avg)", className="text-muted small")
+        ])], color="#1e1e1e", outline=False)], width=3),
+        dbc.Col([dbc.Card([dbc.CardBody([
+            html.H6("Export Report", className="text-muted"),
+            dcc.Download(id="download-report"),
+            html.Button("📥 Download CSV", id="btn-download-report",
+                       className="btn btn-sm btn-outline-primary w-100", style={'marginTop': '5px'})
+        ])], color="#1e1e1e", outline=False)], width=3),
+    ], className="mb-4"),
+
     # ===== CORE INVESTMENT ANALYSIS =====
     html.Hr(),
     dbc.Row([dbc.Col([html.H3("📈 Core Investment Analysis", className="mb-4", style={'fontWeight': 'bold'})])]),
-    
+
     dbc.Row([
-        dbc.Col([dcc.Graph(id='fig-price-sentiment', figure=initial_figs['fig_price_sentiment'])], width=7),
-        dbc.Col([dcc.Graph(id='fig-corr-heatmap', figure=initial_figs['fig_corr_heatmap'])], width=5)
+        dbc.Col([dcc.Graph(id='fig-price-sentiment')], width=7),
+        dbc.Col([dcc.Graph(id='fig-corr-heatmap')], width=5)
     ], className="mb-4"),
-    
+
     dbc.Row([
-        dbc.Col([dcc.Graph(id='fig-scatter', figure=initial_figs['fig_scatter'])], width=6),
-        dbc.Col([dcc.Graph(id='fig-corr-comp', figure=initial_figs['fig_corr_comp'])], width=6)
+        dbc.Col([dcc.Graph(id='fig-scatter')], width=6),
+        dbc.Col([dcc.Graph(id='fig-corr-comp')], width=6)
     ], className="mb-4"),
-    
+
+    dbc.Row([dbc.Col([dcc.Graph(id='fig-signals')], width=12)], className="mb-4"),
+
     # ===== SENTIMENT TRENDS =====
     html.Hr(),
     dbc.Row([dbc.Col([html.H3("📊 Sentiment Trends & Distribution", className="mb-4", style={'fontWeight': 'bold'})])]),
-    
+
     dbc.Row([
-        dbc.Col([dcc.Graph(id='fig-sentiment-pie', figure=initial_figs['fig_sentiment_pie'])], width=4),
-        dbc.Col([dcc.Graph(id='fig-momentum', figure=initial_figs['fig_momentum'])], width=8)
+        dbc.Col([dcc.Graph(id='fig-sentiment-pie')], width=4),
+        dbc.Col([dcc.Graph(id='fig-momentum')], width=8)
     ], className="mb-4"),
-    
-    dbc.Row([dbc.Col([dcc.Graph(id='fig-daily', figure=initial_figs['fig_daily'])], width=12)], className="mb-4"),
-    
+
+    dbc.Row([dbc.Col([dcc.Graph(id='fig-daily')], width=12)], className="mb-4"),
+
+    # ===== DATA SOURCES =====
+    html.Hr(),
+    dbc.Row([dbc.Col([html.H3("📡 Data Sources & Quality", className="mb-4", style={'fontWeight': 'bold'})])]),
+
+    dbc.Row([
+        dbc.Col([dcc.Graph(id='fig-sources')], width=6),
+        dbc.Col([dcc.Graph(id='fig-source-types')], width=6)
+    ], className="mb-4"),
+
+    dbc.Row([
+        dbc.Col([dcc.Graph(id='fig-source-sentiment')], width=6),
+        dbc.Col([dcc.Graph(id='fig-news-volume')], width=6)
+    ], className="mb-4"),
+
     # ===== DETAILED ANALYSIS =====
     html.Hr(),
     dbc.Row([dbc.Col([
         html.H3("📋 Detailed Analysis", className="mb-3", style={'fontWeight': 'bold'}),
         dbc.Accordion([
-            dbc.AccordionItem([dcc.Graph(id='fig-top-topics', figure=initial_figs['fig_top_topics'])], title="🏷️ Top Topics (Last 7 Days)"),
-            dbc.AccordionItem([dcc.Graph(id='fig-breakdown', figure=initial_figs['fig_breakdown'])], title="📂 Topic Categories"),
+            dbc.AccordionItem([dcc.Graph(id='fig-top-topics')], title="🏷️ Top 15 Topics"),
             dbc.AccordionItem([dbc.Row([
-                dbc.Col([dcc.Graph(id='fig-ticker', figure=initial_figs['fig_ticker'])], width=6),
-                dbc.Col([dcc.Graph(id='fig-sector', figure=initial_figs['fig_sector'])], width=6)
+                dbc.Col([dcc.Graph(id='fig-category')], width=6),
+                dbc.Col([dcc.Graph(id='fig-breakdown')], width=6)
+            ])], title="📂 Topic Categories"),
+            dbc.AccordionItem([dbc.Row([
+                dbc.Col([dcc.Graph(id='fig-ticker')], width=6),
+                dbc.Col([dcc.Graph(id='fig-sector')], width=6)
             ])], title="🎯 Ticker & Sector Analysis"),
-            dbc.AccordionItem([dcc.Graph(id='fig-hourly', figure=initial_figs['fig_hourly'])], title="⏰ Hourly Sentiment Patterns"),
-            dbc.AccordionItem([dcc.Graph(id='fig-gain-loss', figure=initial_figs['fig_gain_loss'])], title="📊 Max Daily Movements"),
+            dbc.AccordionItem([dcc.Graph(id='fig-hourly')], title="⏰ Hourly Sentiment Patterns"),
+            dbc.AccordionItem([dbc.Row([
+                dbc.Col([dcc.Graph(id='fig-volatility')], width=6),
+                dbc.Col([dcc.Graph(id='fig-gain-loss')], width=6)
+            ])], title="📊 Volatility Analysis"),
         ], always_open=True)
     ])]),
-    
-    # ===== DATA SOURCES =====
-    html.Hr(),
-    dbc.Row([dbc.Col([html.H3("📡 Data Sources & Quality", className="mb-4", style={'fontWeight': 'bold'})])]),
-    
-    dbc.Row([
-        dbc.Col([dcc.Graph(id='fig-sources', figure=initial_figs['fig_sources'])], width=6),
-        dbc.Col([dcc.Graph(id='fig-source-types', figure=initial_figs['fig_source_types'])], width=6)
-    ], className="mb-4"),
-    
-    dbc.Row([
-        dbc.Col([dcc.Graph(id='fig-source-sentiment', figure=initial_figs['fig_source_sentiment'])], width=6),
-        dbc.Col([dcc.Graph(id='fig-news-volume', figure=initial_figs['fig_news_volume'])], width=6)
-    ], className="mb-4"),
-    
+
     # ===== WARNINGS =====
     html.Hr(),
     dbc.Row([dbc.Col([
-        html.H5("⚠️ Data Quality Warnings", className="mb-3"),
+        html.H5("⚠️ Insufficient Data Warning Table", className="mb-3"),
         html.Div(id="warning-table")
     ]), ], className="mb-4"),
-    
+
     # ===== EXPORT =====
     html.Hr(),
     dbc.Row([dbc.Col([html.H3("📥 Export Data & Reports", className="mb-4", style={'fontWeight': 'bold'})])]),
-    
+
     dbc.Row([dbc.Col([dbc.Alert([
         html.H5("📊 Generate Full Report", className="mb-3"),
         html.P("Download comprehensive analysis"),
         dcc.Download(id="download-full-report"),
-        html.Button("📥 Download Full Report (TXT)", id="btn-download-full-report",
+        html.Button("📥 Download Full Report (CSV)", id="btn-download-full-report",
                    className="btn btn-primary")
     ], color="#1e1e1e", style={'padding': '20px'})], width=12)], className="mb-4"),
-    
+
     dbc.Row([dbc.Col([
         html.H5("ETF Performance & Correlation Summary", className="mb-3"),
         dash_table.DataTable(
@@ -851,12 +870,13 @@
             style_data_conditional=[
                 {'if': {'column_id': 'price_change_pct', 'filter_query': '{price_change_pct} > 0'}, 'color': '#22c55e', 'fontWeight': 'bold'},
                 {'if': {'column_id': 'price_change_pct', 'filter_query': '{price_change_pct} < 0'}, 'color': '#ef4444', 'fontWeight': 'bold'},
+                {'if': {'column_id': '1d_ahead_sig', 'filter_query': '{1d_ahead_sig} = true'}, 'backgroundColor': '#1e3a1e'}
             ],
             export_format="csv",
             export_headers="display"
         )
     ], width=12)], className="mb-4"),
-    
+
     dbc.Row([
         dbc.Col([
             html.H5("Sentiment Score Statistics", className="mb-3"),
@@ -870,254 +890,30 @@
                 export_headers="display"
             )
         ], width=6),
-        
         dbc.Col([
             html.H5("Correlation Analysis Details", className="mb-3"),
-=======
-def get_thematic_layout():
-    return dbc.Container([
-        dbc.Row([
-            dbc.Col([
-                html.H1("🚀 Market Sentiment Intelligence Dashboard",
-                        className="text-center mb-2 mt-4", style={'fontWeight': 'bold'}),
-                html.P("Investment-Focused Analysis: Does Sentiment Predict Stock Price Movement?",
-                       className="text-center text-muted mb-4", style={'fontSize': '16px'})
-            ])
-        ]),
-
-        # ===== TIME FILTER =====
-        dbc.Row([
-            dbc.Col([
-                dbc.Card([
-                    dbc.CardBody([
-                        html.H5("📅 Time Period Filter", className="mb-3"),
-                        dbc.RadioItems(
-                            id="time-filter",
-                            options=[
-                                {"label": " All Time (Full Dataset)", "value": "all"},
-                                {"label": " Last 1 Month (30 days)", "value": "1m"},
-                                {"label": " Last 3 Months (90 days)", "value": "3m"},
-                            ],
-                            value="all",
-                            inline=True,
-                            style={'fontSize': '14px'}
-                        ),
-                        html.Hr(),
-                        html.Div(id="filter-info", className="small text-muted")
-                    ])
-                ], color="#1e1e1e", style={'marginBottom': '20px'})
-            ], width=12)
-        ]),
-
-        html.Div(id="warning-alert"),
-
-        # ===== EXECUTIVE SUMMARY =====
-        html.Hr(),
-        dbc.Row([dbc.Col([html.H3("📊 Executive Summary", className="mb-4", style={'fontWeight': 'bold'})])]),
-
-        dbc.Row([
-            dbc.Col([dbc.Card([dbc.CardBody([
-                html.H6("Best Predictive Signal", className="text-muted"),
-                html.H3("ARKX", style={'color': '#22c55e', 'fontWeight': 'bold'}),
-                html.P("Correlation: 0.211 (p=0.03) ✓", className="text-muted small")
-            ])], color="#1e1e1e", outline=False)], width=3),
-            dbc.Col([dbc.Card([dbc.CardBody([
-                html.H6("Significant Predictors", className="text-muted"),
-                html.H3("1 of 6", style={'color': '#f97316', 'fontWeight': 'bold'}),
-                html.P("ETFs show statistically significant predictive power", className="text-muted small")
-            ])], color="#1e1e1e", outline=False)], width=3),
-            dbc.Col([dbc.Card([dbc.CardBody([
-                html.H6("Average Performance", className="text-muted"),
-                html.H3("+36.1%", style={'color': '#22c55e', 'fontWeight': 'bold'}),
-                html.P("Portfolio average price change", className="text-muted small")
-            ])], color="#1e1e1e", outline=False)], width=3),
-            dbc.Col([dbc.Card([dbc.CardBody([
-                html.H6("Market Sentiment", className="text-muted"),
-                html.H3("+0.083", style={'color': '#eab308', 'fontWeight': 'bold'}),
-                html.P("Overall slightly positive bias", className="text-muted small")
-            ])], color="#1e1e1e", outline=False)], width=3),
-        ], className="mb-4", style={'marginBottom': '30px'}),
-
-        dbc.Row([
-            dbc.Col([dbc.Card([dbc.CardBody([
-                html.H6("Data Coverage", className="text-muted"),
-                html.H3(id="total-articles-display", style={'color': '#3b82f6', 'fontWeight': 'bold'}),
-                html.P("News & Reddit articles analyzed", className="text-muted small")
-            ])], color="#1e1e1e", outline=False)], width=3),
-            dbc.Col([dbc.Card([dbc.CardBody([
-                html.H6("Sentiment Split", className="text-muted"),
-                html.H3("40.6% | 42.3%", style={'color': '#22c55e', 'fontWeight': 'bold', 'fontSize': '18px'}),
-                html.P("Positive | Neutral (17.1% Negative)", className="text-muted small")
-            ])], color="#1e1e1e", outline=False)], width=3),
-            dbc.Col([dbc.Card([dbc.CardBody([
-                html.H6("Avg Daily Coverage", className="text-muted"),
-                html.H3("4.7", style={'color': '#3b82f6', 'fontWeight': 'bold'}),
-                html.P("Articles per day (236 days avg)", className="text-muted small")
-            ])], color="#1e1e1e", outline=False)], width=3),
-            dbc.Col([dbc.Card([dbc.CardBody([
-                html.H6("Export Report", className="text-muted"),
-                dcc.Download(id="download-report"),
-                html.Button("📥 Download CSV", id="btn-download-report",
-                            className="btn btn-sm btn-outline-primary w-100", style={'marginTop': '5px'})
-            ])], color="#1e1e1e", outline=False)], width=3),
-        ], className="mb-4"),
-
-        # ===== CORE INVESTMENT ANALYSIS =====
-        html.Hr(),
-        dbc.Row([dbc.Col([html.H3("📈 Core Investment Analysis", className="mb-4", style={'fontWeight': 'bold'})])]),
-
-        dbc.Row([
-            dbc.Col([dcc.Graph(id='fig-price-sentiment')], width=7),
-            dbc.Col([dcc.Graph(id='fig-corr-heatmap')], width=5)
-        ], className="mb-4"),
-
-        dbc.Row([
-            dbc.Col([dcc.Graph(id='fig-scatter')], width=6),
-            dbc.Col([dcc.Graph(id='fig-corr-comp')], width=6)
-        ], className="mb-4"),
-
-        dbc.Row([dbc.Col([dcc.Graph(id='fig-signals')], width=12)], className="mb-4"),
-
-        # ===== SENTIMENT TRENDS =====
-        html.Hr(),
-        dbc.Row([dbc.Col([html.H3("📊 Sentiment Trends & Distribution", className="mb-4", style={'fontWeight': 'bold'})])]),
-
-        dbc.Row([
-            dbc.Col([dcc.Graph(id='fig-sentiment-pie')], width=4),
-            dbc.Col([dcc.Graph(id='fig-momentum')], width=8)
-        ], className="mb-4"),
-
-        dbc.Row([dbc.Col([dcc.Graph(id='fig-daily')], width=12)], className="mb-4"),
-
-        # ===== DATA SOURCES =====
-        html.Hr(),
-        dbc.Row([dbc.Col([html.H3("📡 Data Sources & Quality", className="mb-4", style={'fontWeight': 'bold'})])]),
-
-        dbc.Row([
-            dbc.Col([dcc.Graph(id='fig-sources')], width=6),
-            dbc.Col([dcc.Graph(id='fig-source-types')], width=6)
-        ], className="mb-4"),
-
-        dbc.Row([
-            dbc.Col([dcc.Graph(id='fig-source-sentiment')], width=6),
-            dbc.Col([dcc.Graph(id='fig-news-volume')], width=6)
-        ], className="mb-4"),
-
-        # ===== DETAILED ANALYSIS =====
-        html.Hr(),
-        dbc.Row([dbc.Col([
-            html.H3("📋 Detailed Analysis", className="mb-3", style={'fontWeight': 'bold'}),
-            dbc.Accordion([
-                dbc.AccordionItem([dcc.Graph(id='fig-top-topics')], title="🏷️ Top 15 Topics"),
-                dbc.AccordionItem([dbc.Row([
-                    dbc.Col([dcc.Graph(id='fig-category')], width=6),
-                    dbc.Col([dcc.Graph(id='fig-breakdown')], width=6)
-                ])], title="📂 Topic Categories"),
-                dbc.AccordionItem([dbc.Row([
-                    dbc.Col([dcc.Graph(id='fig-ticker')], width=6),
-                    dbc.Col([dcc.Graph(id='fig-sector')], width=6)
-                ])], title="🎯 Ticker & Sector Analysis"),
-                dbc.AccordionItem([dcc.Graph(id='fig-hourly')], title="⏰ Hourly Sentiment Patterns"),
-                dbc.AccordionItem([dbc.Row([
-                    dbc.Col([dcc.Graph(id='fig-volatility')], width=6),
-                    dbc.Col([dcc.Graph(id='fig-gain-loss')], width=6)
-                ])], title="📊 Volatility Analysis"),
-            ], always_open=True)
-        ])]),
-
-        # ===== WARNINGS =====
-        html.Hr(),
-        dbc.Row([dbc.Col([
-            html.H5("⚠️ Insufficient Data Warning Table", className="mb-3"),
-            html.Div(id="warning-table")
-        ]), ], className="mb-4"),
-
-        # ===== EXPORT =====
-        html.Hr(),
-        dbc.Row([dbc.Col([html.H3("📥 Export Data & Reports", className="mb-4", style={'fontWeight': 'bold'})])]),
-
-        dbc.Row([dbc.Col([dbc.Alert([
-            html.H5("📊 Generate Full Report", className="mb-3"),
-            html.P("Download comprehensive analysis"),
-            dcc.Download(id="download-full-report"),
-            html.Button("📥 Download Full Report (CSV)", id="btn-download-full-report",
-                        className="btn btn-primary")
-        ], color="#1e1e1e", style={'padding': '20px'})], width=12)], className="mb-4"),
-
-        dbc.Row([dbc.Col([
-            html.H5("ETF Performance & Correlation Summary", className="mb-3"),
->>>>>>> 5c52b349
             dash_table.DataTable(
-                data=etf_performance.to_dict('records'),
-                columns=[{"name": i, "id": i} for i in etf_performance.columns],
-                style_cell={'textAlign': 'left', 'padding': '10px', 'backgroundColor': '#303030', 'color': 'white', 'fontSize': '12px'},
-                style_header={'backgroundColor': '#1e1e1e', 'fontWeight': 'bold', 'border': '1px solid #444', 'textAlign': 'left'},
+                data=corr_comparison.to_dict('records'),
+                columns=[{"name": i, "id": i} for i in corr_comparison.columns],
+                style_cell={'textAlign': 'left', 'padding': '10px', 'backgroundColor': '#303030', 'color': 'white'},
+                style_header={'backgroundColor': '#1e1e1e', 'fontWeight': 'bold', 'border': '1px solid #444'},
                 style_data={'border': '1px solid #444'},
-<<<<<<< HEAD
+                style_data_conditional=[
+                    {'if': {'column_id': '1d_ahead_sig', 'filter_query': '{1d_ahead_sig} = true'}, 'backgroundColor': '#1e3a1e', 'fontWeight': 'bold'}
+                ],
                 export_format="csv",
                 export_headers="display"
             )
         ], width=6)
     ], className="mb-4"),
-    
+
     html.Hr(),
     dbc.Row([dbc.Col([
         html.P(f"Data Threshold: Minimum {MIN_ARTICLE_THRESHOLD} articles | Tiger Fund Management",
                className="text-center text-muted small mt-3")
     ])])
-    
+
 ], fluid=True, style={'backgroundColor': '#1a1a1a', 'color': 'white', 'paddingBottom': '50px'})
-=======
-                style_table={'overflowX': 'auto'},
-                style_data_conditional=[
-                    {'if': {'column_id': 'price_change_pct', 'filter_query': '{price_change_pct} > 0'}, 'color': '#22c55e', 'fontWeight': 'bold'},
-                    {'if': {'column_id': 'price_change_pct', 'filter_query': '{price_change_pct} < 0'}, 'color': '#ef4444', 'fontWeight': 'bold'},
-                    {'if': {'column_id': '1d_ahead_sig', 'filter_query': '{1d_ahead_sig} = true'}, 'backgroundColor': '#1e3a1e'}
-                ],
-                export_format="csv",
-                export_headers="display"
-            )
-        ], width=12)], className="mb-4"),
-
-        dbc.Row([
-            dbc.Col([
-                html.H5("Sentiment Score Statistics", className="mb-3"),
-                dash_table.DataTable(
-                    data=sentiment_summary.to_dict('records'),
-                    columns=[{"name": i, "id": i} for i in sentiment_summary.columns],
-                    style_cell={'textAlign': 'left', 'padding': '10px', 'backgroundColor': '#303030', 'color': 'white'},
-                    style_header={'backgroundColor': '#1e1e1e', 'fontWeight': 'bold', 'border': '1px solid #444'},
-                    style_data={'border': '1px solid #444'},
-                    export_format="csv",
-                    export_headers="display"
-                )
-            ], width=6),
-            dbc.Col([
-                html.H5("Correlation Analysis Details", className="mb-3"),
-                dash_table.DataTable(
-                    data=corr_comparison.to_dict('records'),
-                    columns=[{"name": i, "id": i} for i in corr_comparison.columns],
-                    style_cell={'textAlign': 'left', 'padding': '10px', 'backgroundColor': '#303030', 'color': 'white'},
-                    style_header={'backgroundColor': '#1e1e1e', 'fontWeight': 'bold', 'border': '1px solid #444'},
-                    style_data={'border': '1px solid #444'},
-                    style_data_conditional=[
-                        {'if': {'column_id': '1d_ahead_sig', 'filter_query': '{1d_ahead_sig} = true'}, 'backgroundColor': '#1e3a1e', 'fontWeight': 'bold'}
-                    ],
-                    export_format="csv",
-                    export_headers="display"
-                )
-            ], width=6)
-        ], className="mb-4"),
-
-        html.Hr(),
-
-        dbc.Row([dbc.Col([
-            html.P(f"Data Threshold: Minimum {MIN_ARTICLE_THRESHOLD} articles | Tiger Fund Management",
-                   className="text-center text-muted small mt-3")
-        ])])
-    ], fluid=True, style={'backgroundColor': '#1a1a1a', 'color': 'white', 'paddingBottom': '50px'})
-
->>>>>>> 5c52b349
 
 
 
@@ -1126,76 +922,67 @@
 # ============================================================================
 def register_thematic_callbacks(app):
 
-    @app.callback(
-        [
-            Output('fig-price-sentiment', 'figure'),
-            Output('fig-corr-heatmap', 'figure'),
-            Output('fig-signals', 'figure'),
-            Output('fig-scatter', 'figure'),
-            Output('fig-corr-comp', 'figure'),
-            Output('fig-sentiment-pie', 'figure'),
-            Output('fig-daily', 'figure'),
-            Output('fig-momentum', 'figure'),
-            Output('fig-news-volume', 'figure'),
-            Output('fig-sources', 'figure'),
-            Output('fig-source-types', 'figure'),
-            Output('fig-source-sentiment', 'figure'),
-            Output('fig-top-topics', 'figure'),
-            Output('fig-category', 'figure'),
-            Output('fig-breakdown', 'figure'),
-            Output('fig-hourly', 'figure'),
-            Output('fig-ticker', 'figure'),
-            Output('fig-sector', 'figure'),
-            Output('fig-volatility', 'figure'),
-            Output('fig-gain-loss', 'figure'),
-            Output('filter-info', 'children'),
-            Output('warning-alert', 'children'),
-            Output('warning-table', 'children'),
-            Output('total-articles-display', 'children'),
-        ],
-        Input('time-filter', 'value')
-    )
-    def update_dashboard(timeframe):
-        filtered_news, filtered_df, ticker_volume = filter_data_by_timeframe(timeframe)
-
-        if timeframe == 'all':
-            label = "All Time"
-        elif timeframe == '1m':
-            label = "Last 1 Month"
-        elif timeframe == '3m':
-            label = "Last 3 Months"
-        else:
-            label = "All Time"
-
-<<<<<<< HEAD
 @callback(
-    [Output('warning-alert', 'children'),
-     Output('warning-table', 'children')],
-    Input('warning-alert', 'id')  # Dummy input to trigger on load
+    [Output('fig-price-sentiment', 'figure'),
+     Output('fig-corr-heatmap', 'figure'),
+     Output('fig-signals', 'figure'),
+     Output('fig-scatter', 'figure'),
+     Output('fig-corr-comp', 'figure'),
+     Output('fig-sentiment-pie', 'figure'),
+     Output('fig-daily', 'figure'),
+     Output('fig-momentum', 'figure'),
+     Output('fig-news-volume', 'figure'),
+     Output('fig-sources', 'figure'),
+     Output('fig-source-types', 'figure'),
+     Output('fig-source-sentiment', 'figure'),
+     Output('fig-top-topics', 'figure'),
+     Output('fig-category', 'figure'),
+     Output('fig-breakdown', 'figure'),
+     Output('fig-hourly', 'figure'),
+     Output('fig-ticker', 'figure'),
+     Output('fig-sector', 'figure'),
+     Output('fig-volatility', 'figure'),
+     Output('fig-gain-loss', 'figure'),
+     Output('filter-info', 'children'),
+     Output('warning-alert', 'children'),
+     Output('warning-table', 'children'),
+     Output('total-articles-display', 'children')],
+    Input('time-filter', 'value')
 )
-def update_warnings(_):
-    ticker_volume = combined_news.groupby('ticker').size().reset_index(name='article_count')
-    ticker_volume['sufficient_data'] = ticker_volume['article_count'] >= MIN_ARTICLE_THRESHOLD
-    ticker_volume['warning'] = ticker_volume['article_count'].apply(
-        lambda x: f"⚠️ Only {x} articles" if x < MIN_ARTICLE_THRESHOLD else ""
-    )
-    insufficient_tickers = ticker_volume[~ticker_volume['sufficient_data']]
-    
-    warning_count = len(insufficient_tickers)
+def update_dashboard(timeframe):
+    filtered_news, filtered_df, ticker_volume = filter_data_by_timeframe(timeframe)
+
+    if timeframe == 'all':
+        label = "All Time"
+    elif timeframe == '1m':
+        label = "Last 1 Month"
+    elif timeframe == '3m':
+        label = "Last 3 Months"
+    else:
+        label = "All Time"
+
+    figs = generate_figures(filtered_news, filtered_df, ticker_volume, label)
+
+    filter_info = html.Div([
+        html.P(f"Showing: {figs['total_articles']} articles", className="mb-1"),
+        html.P(f"Date range: {filtered_news['date'].min().strftime('%Y-%m-%d')} to {filtered_news['date'].max().strftime('%Y-%m-%d')}", className="mb-0")
+    ])
+
+    warning_count = len(figs['insufficient_tickers'])
     if warning_count > 0:
         warning_alert = dbc.Alert([
             html.H5(f"⚠️ {warning_count} Ticker(s) with Insufficient Data", className="mb-2"),
-            html.P(f"These tickers have fewer than {MIN_ARTICLE_THRESHOLD} articles in the dataset.")
+            html.P(f"These tickers have fewer than {MIN_ARTICLE_THRESHOLD} articles in the selected time period.")
         ], color="warning", className="mb-4")
     else:
         warning_alert = dbc.Alert([
             html.H5("✅ All Tickers Have Sufficient Data", className="mb-2"),
             html.P(f"All tickers have at least {MIN_ARTICLE_THRESHOLD} articles. Sentiment analysis is reliable.")
         ], color="success", className="mb-4")
-    
+
     if warning_count > 0:
         warning_table = dash_table.DataTable(
-            data=insufficient_tickers.to_dict('records'),
+            data=figs['insufficient_tickers'].to_dict('records'),
             columns=[{"name": "Ticker", "id": "ticker"},
                     {"name": "Article Count", "id": "article_count"},
                     {"name": "Status", "id": "warning"}],
@@ -1206,67 +993,23 @@
         )
     else:
         warning_table = html.P("No warnings - all tickers have sufficient data coverage.", className="text-success")
-    
-    return warning_alert, warning_table
-
-
-=======
-        figs = generate_figures(filtered_news, filtered_df, ticker_volume, label)
-
-        filter_info = html.Div([
-            html.P(f"Showing: {figs['total_articles']} articles", className="mb-1"),
-            html.P(f"Date range: {filtered_news['date'].min().strftime('%Y-%m-%d')} to {filtered_news['date'].max().strftime('%Y-%m-%d')}", className="mb-0")
-        ])
-
-        warning_count = len(figs['insufficient_tickers'])
-        if warning_count > 0:
-            warning_alert = dbc.Alert([
-                html.H5(f"⚠️ {warning_count} Ticker(s) with Insufficient Data", className="mb-2"),
-                html.P(f"These tickers have fewer than {MIN_ARTICLE_THRESHOLD} articles in the selected time period.")
-            ], color="warning", className="mb-4")
-        else:
-            warning_alert = dbc.Alert([
-                html.H5("✅ All Tickers Have Sufficient Data", className="mb-2"),
-                html.P(f"All tickers have at least {MIN_ARTICLE_THRESHOLD} articles. Sentiment analysis is reliable.")
-            ], color="success", className="mb-4")
-
-        if warning_count > 0:
-            warning_table = dash_table.DataTable(
-                data=figs['insufficient_tickers'].to_dict('records'),
-                columns=[{"name": "Ticker", "id": "ticker"},
-                        {"name": "Article Count", "id": "article_count"},
-                        {"name": "Status", "id": "warning"}],
-                style_cell={'textAlign': 'left', 'padding': '10px', 'backgroundColor': '#303030', 'color': 'white'},
-                style_header={'backgroundColor': '#7f1d1d', 'fontWeight': 'bold', 'border': '1px solid #ef4444'},
-                style_data={'border': '1px solid #444'},
-                style_data_conditional=[{'if': {'column_id': 'article_count'}, 'color': '#ef4444', 'fontWeight': 'bold'}]
-            )
-        else:
-            warning_table = html.P("No warnings - all tickers have sufficient data coverage.", className="text-success")
-
-        return (
-            figs['fig_price_sentiment'], figs['fig_corr_heatmap'], figs['fig_signals'],
+
+    return (figs['fig_price_sentiment'], figs['fig_corr_heatmap'], figs['fig_signals'],
             figs['fig_scatter'], figs['fig_corr_comp'], figs['fig_sentiment_pie'],
             figs['fig_daily'], figs['fig_momentum'], figs['fig_news_volume'],
             figs['fig_sources'], figs['fig_source_types'], figs['fig_source_sentiment'],
             figs['fig_top_topics'], figs['fig_category'], figs['fig_breakdown'],
             figs['fig_hourly'], figs['fig_ticker'], figs['fig_sector'],
             figs['fig_volatility'], figs['fig_gain_loss'],
-            filter_info, warning_alert, warning_table, str(figs['total_articles'])
-        )
->>>>>>> 5c52b349
-
-    @app.callback(Output("download-report", "data"), Input("btn-download-report", "n_clicks"), prevent_initial_call=True)
-    def download_report(n_clicks):
-        return dict(content=generate_full_report(), filename="market_sentiment_report.txt")
-
-<<<<<<< HEAD
-
-
-if __name__ == '__main__':
-    app.run(debug=True, port=8050)
-=======
+            filter_info, warning_alert, warning_table, str(figs['total_articles']))
+
+@callback(Output("download-report", "data"), Input("btn-download-report", "n_clicks"), prevent_initial_call=True)
+def download_report(n_clicks):
+    return dict(content=generate_full_report(), filename="market_sentiment_report.txt")
+
     @app.callback(Output("download-full-report", "data"), Input("btn-download-full-report", "n_clicks"), prevent_initial_call=True)
     def download_full_report_callback(n_clicks):
         return dict(content=generate_full_report(), filename="market_sentiment_full_report.txt")
->>>>>>> 5c52b349
+
+if __name__ == '__main__':
+    app.run(debug=True, port=8050)